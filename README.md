<<<<<<< HEAD
# Process Optimization ML Service
=======
# Process Optimization Application

A professional process optimization application with MinIO integration, intelligent caching, and flexible deployment options.

## Architecture Overview

This application follows a clean, modular architecture with proper separation of concerns:

- **Single Entry Point**: `app.py` - handles all startup modes
- **Service-Based Architecture**: Separate services for optimization and API
- **Intelligent Caching**: In-memory caching with version-aware invalidation
- **Flexible Deployment**: Continuous optimization, API server, or hybrid mode


## Architecture Diagram

<img width="2654" height="1232" alt="image" src="https://github.com/user-attachments/assets/b429af56-7192-4ccc-baaa-ccc87d3cb2ca" />

## Features

- **MinIO Integration**: Configuration and model files are loaded from MinIO object storage
- **In-Memory Caching**: Smart caching system that avoids redundant downloads from MinIO
- **Version-Aware Caching**: Automatic cache invalidation when config version changes
- **Version Management**: Config files are versioned (e.g., config-1.0.0.yaml)
- **Automatic Model Loading**: PyTorch models (.pth), scalers (.pkl), and metadata (.json) are loaded from MinIO
- **Performance Optimization**: Models and configs are cached in memory and reused across optimization cycles
- **Cache Management**: TTL-based expiration, statistics tracking, and cleanup utilities
- **Timestamp Caching**: Last run timestamps are cached in memory for faster access
- **Deployment Safety**: Cache automatically refreshes when new model versions are deployed
- **Fallback Support**: Can still run with local files if needed

## Quick Start

1. **Start MinIO and setup**:
   ```bash
   ./scripts/setup_and_run.sh
   ```

2. **Upload your files** (if not done through the setup script):
   ```bash
   # Upload config file
   python scripts/upload_to_minio.py upload-config --config config.yaml --version 1.0.0
   
   # Upload model files  
   python scripts/upload_to_minio.py upload-models --data-dir ../process-optimization/data
   ```

3. **Run the application**:
   
   The application has a single entry point with multiple modes:
   
   ```bash
   # Run both continuous optimization and API server (default)
   python app.py
   
   # Run only continuous optimization
   python app.py --mode continuous
   
   # Run only API server
   python app.py --mode api --port 8080
   
   # Run with debug logging
   python app.py --debug
   
   # Show all options
   python app.py --help
   ```

## Cache Management

## Project Structure
>>>>>>> 502fceac

A high-performance process optimization service that uses machine learning models to continuously optimize industrial processes. Built with intelligent caching, MinIO integration, and flexible deployment modes.

## 🚀 Quick Start

### Prerequisites
- Python 3.8+

- MinIO (for model storage)
- PostgreSQL (for data storage)

### Installation & Setup

```bash
# 1. Install dependencies
pip install -r requirements.txt

# 2. Configure the service
cp config.yaml.example config.yaml
# Edit config.yaml with your database and storage settings

# 3. Start the service
python -m src
```

## 🏗️ Architecture

This service follows a clean, modular architecture:

- **🎯 Strategy-Based Optimization**: Configurable optimization strategies with multiple skill types
- **🧠 ML Model Integration**: PyTorch models with intelligent caching from MinIO
- **⚡ In-Memory Caching**: Fast in-memory caching for models, configs, and data
- **🔄 Multiple Run Modes**: Continuous optimization, API server, or hybrid mode
- **📊 Real-time Data**: PostgreSQL integration for live process data

## 📋 Features

### Core Capabilities
- **Continuous Optimization**: Automated optimization cycles every 5 minutes
- **REST API**: On-demand optimization via HTTP endpoints
- **Strategy Management**: Version-controlled optimization strategies from MinIO
- **Intelligent Caching**: In-memory caching with version awareness
- **Multi-Modal Deployment**: Run as continuous service, API server, or both

### Optimization Skills
- **🤖 ML Models**: PyTorch inference models for predictions
- **🧮 Math Functions**: Custom mathematical calculations
- **⚖️ Constraints**: Operational and safety constraints
- **🎯 Optimization**: IPOPT-based nonlinear optimization
- **🔧 Composition**: Chain multiple skills together

## ⚙️ Configuration

### Basic Configuration (`config.yaml`)
```yaml
app:
  mode: hybrid  # continuous, api, or hybrid

api:
  host: 0.0.0.0
  port: 5013

optimization:
  interval_seconds: 300
  config_file: process-optimization-strategy-config.yaml

storage:
  minio:
    endpoint: localhost:9002
    bucket: process-optimization

database:
  host: localhost
  port: 5432
  dbname: process_db
```

### Strategy Configuration
The optimization strategy is defined in a separate YAML file that includes:
- **Variables**: Operative, informative, calculated, and predicted variables
- **Skills**: ML models, constraints, and optimization components
- **Tasks**: Execution sequence for optimization cycles

## 🚀 Usage

### Run Modes

```bash
# Continuous optimization only
python -m src  # Uses config.yaml mode setting

# API server only
# Set mode: api in config.yaml

# Both continuous and API (hybrid)
# Set mode: hybrid in config.yaml
```

### API Endpoints

Start the API server and use these endpoints:

```bash
# Health check
curl http://localhost:5013/health

# Run optimization
curl -X POST http://localhost:5013/optimize \
  -H "Content-Type: application/json" \
  -d '{"input_data": {...}}'

# Cache statistics
curl http://localhost:5013/cache/stats

# Clear cache
curl -X POST http://localhost:5013/cache/clear
```

### Example API Usage

```python
import requests

# Run optimization
response = requests.post('http://localhost:5013/optimize', json={
    'input_data': {
        'Kiln_Feed_SFF_1_Feed_rate': 85.0,
        'Kiln_Coal_PV': 8.5,
        'Calciner_temperature_PV': 875.0
    }
})

result = response.json()
print(f"Optimization result: {result}")
```

## 📁 Project Structure

```
uptime_ml_process_optimization/
├── src/
│   ├── __main__.py              # Application entry point
│   ├── service/
│   │   ├── optimization.py     # Continuous optimization service
│   │   └── api.py              # REST API service
│   ├── strategy/
│   │   ├── strategy.py         # Main optimization strategy
│   │   ├── data_context.py     # Data management
│   │   └── skills/             # Optimization skills
│   ├── storage/
│   │   ├── minio.py           # MinIO integration

│   │   └── psql.py            # PostgreSQL connector
│   └── strategy-manager/
│       └── strategy_manager.py # Strategy version management
├── config.yaml                 # Main configuration
├── process-optimization-strategy-config.yaml  # Strategy config
└── requirements.txt            # Dependencies
```

## 🔧 Development

### Running Tests
```bash
# Run all tests
python -m pytest src/tests/

# Test specific components
python src/tests/test_api.py
python src/tests/test_timestamp_caching.py
```

### Cache Management
```bash
# View cache statistics
python examples/cache_manager_cli.py --stats

# Clear all caches
python examples/cache_manager_cli.py --clear
```

## 🐳 Docker Deployment

```bash
# Build and run with Docker Compose
docker-compose up -d

# Development mode
docker-compose -f docker-compose.dev.yml up -d
```

## 📊 Monitoring

The service provides comprehensive logging and monitoring:

- **Structured Logging**: JSON-formatted logs with contextual information
- **Cache Statistics**: Real-time cache hit/miss ratios and performance metrics
- **Optimization Metrics**: Cycle completion times and success rates
- **Health Endpoints**: Service status and dependency health checks

## 🔧 Troubleshooting

### Common Issues

1. **Cache Miss Issues**: Check memory usage and restart if needed
2. **Model Loading Errors**: Verify MinIO connection and bucket permissions
3. **Database Timeouts**: Check PostgreSQL connection settings
4. **Optimization Failures**: Review strategy configuration and variable constraints

### Debugging

```bash
# Enable debug logging
# Set log.level: DEBUG in config.yaml

# Check service status
curl http://localhost:5013/health

# View cache statistics
curl http://localhost:5013/cache/stats
```

## 📝 License

This project is proprietary software developed for industrial process optimization.

## 🤝 Contributing

Please follow the established code style and include tests for new features. Contact the development team for contribution guidelines.<|MERGE_RESOLUTION|>--- conflicted
+++ resolved
@@ -1,6 +1,3 @@
-<<<<<<< HEAD
-# Process Optimization ML Service
-=======
 # Process Optimization Application
 
 A professional process optimization application with MinIO integration, intelligent caching, and flexible deployment options.
@@ -72,7 +69,6 @@
 ## Cache Management
 
 ## Project Structure
->>>>>>> 502fceac
 
 A high-performance process optimization service that uses machine learning models to continuously optimize industrial processes. Built with intelligent caching, MinIO integration, and flexible deployment modes.
 
@@ -299,6 +295,4 @@
 
 This project is proprietary software developed for industrial process optimization.
 
-## 🤝 Contributing
-
-Please follow the established code style and include tests for new features. Contact the development team for contribution guidelines.+## 🤝 Contributing